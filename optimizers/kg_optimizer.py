# Inherited from https://github.com/HazyResearch/KGEmb
"""Knowledge Graph embedding model optimizer."""
import numpy as np
import tqdm
import torch
import torch.nn.functional as F
from torch import nn
from datasets.kg_dataset import KGDataset3
from models.gnnbase import GNN
from typing import Optional
import time


class KGOptimizer(object):
    """Knowledge Graph embedding model optimizer.

    KGOptimizers performs loss computations with negative sampling and gradient descent steps.

    Attributes:
        model: models.base.KGModel
        regularizer: regularizers.Regularizer
        optimizer: torch.optim.Optimizer
        batch_size: An integer for the training batch size
        neg_sample_size: An integer for the number of negative samples
        double_neg: A boolean (True to sample both head and tail entities)
    """

    def __init__(
            self, model, regularizer, optimizer, batch_size,
            update_steps,
            neg_sample_size, double_neg, optimizer2=None,
            loss = "crossentropy",
            smoothing=None,
            verbose=True,):
        """Inits KGOptimizer."""
        self.model = model
        self.regularizer = regularizer
        self.optimizer = optimizer
        self.optimizer.zero_grad()
        self.optimizer2 = optimizer2
        if self.optimizer2 is not None:
            self.optimizer2.zero_grad()
        self.batch_size = batch_size
        self.update_steps = update_steps
        self.verbose = verbose
        self.double_neg = double_neg
        self.ce = nn.CrossEntropyLoss(reduction='mean', label_smoothing=0 if smoothing is None else smoothing)
        self.bce = nn.BCELoss(reduction='mean')
        self.neg_sample_size = neg_sample_size
        self.n_entities = model.sizes[0]
        self.device = torch.device("cuda:0" if torch.cuda.is_available() else "cpu")
        # self.device = torch.device("cpu")
        self.smoothing = smoothing
        self.loss = loss
        

    def reduce_lr(self, factor=0.8):
        """Reduce learning rate.

        Args:
            factor: float for the learning rate decay
        """
        for param_group in self.optimizer.param_groups:
            param_group['lr'] *= factor
        # if self.optimizer2 is not None:
        #     for param_group in self.optimizer2.param_groups:
        #         param_group['lr'] *= factor

    def get_neg_samples(self, input_batch):
        """Sample negative examples.

        Args:
            input_batch: torch.LongTensor of shape (batch_size x 3) with ground truth training triples

        Returns:
            negative_batch: torch.Tensor of shape (neg_sample_size x 3) with negative examples
        """
        # negative_batch = input_batch.repeat(self.neg_sample_size, 1)
        # batch_size = input_batch.shape[0]
        # negsamples = torch.Tensor(np.random.randint(
        #     self.n_entities,
        #     size=batch_size * self.neg_sample_size)
        # ).to(input_batch.dtype)
        # negative_batch[:, 2] = negsamples
        # if self.double_neg:
        #     negsamples = torch.Tensor(np.random.randint(
        #         self.n_entities,
        #         size=batch_size * self.neg_sample_size)
        #     ).to(input_batch.dtype)
        #     negative_batch[:, 0] = negsamples
        # return negative_batch
        negsamples = torch.randint(
            0, self.n_entities - 1,
            size=(input_batch.shape[0], self.neg_sample_size),
            device=input_batch.device
        )
        negsamples = torch.where(negsamples < input_batch[:, 2].unsqueeze(-1), negsamples, negsamples + 1)

        return negsamples

    def neg_sampling_loss(self, input_batch):
        """Compute KG embedding loss with negative sampling.

        Args:
            input_batch: torch.LongTensor of shape (batch_size x 3) with ground truth training triples.

        Returns:
            loss: torch.Tensor with negative sampling embedding loss
            factors: torch.Tensor with embeddings weights to regularize
        """
        # positive samples
        if isinstance(input_batch, tuple):
            input_batch, labels = input_batch

        positive_score, factors = self.model(input_batch[:, :2].unsqueeze(1), input_batch[:, 2].unsqueeze(1))
        positive_score = F.logsigmoid(positive_score)

        # negative samples 
        neg_samples = self.get_neg_samples(input_batch)
        negative_score, _ = self.model(input_batch[:, :2].unsqueeze(1), neg_samples)
        negative_score = F.logsigmoid(-negative_score)
        loss = - torch.cat([positive_score.view(-1), negative_score.view(-1)]).mean()
        return loss, factors

    # def no_neg_sampling_loss(self, input_batch):
    #     """Compute KG embedding loss without negative sampling.

    #     Args:
    #         input_batch: torch.LongTensor of shape (batch_size x 3) with ground truth training triples

    #     Returns:
    #         loss: torch.Tensor with embedding loss
    #         factors: torch.Tensor with embeddings weights to regularize
    #     """
    #     predictions, factors = self.model(input_batch)
    #     truth = input_batch[:, 2]
    #     log_prob = F.logsigmoid(-predictions)
    #     idx = torch.arange(0, truth.shape[0], dtype=truth.dtype)
    #     pos_scores = F.logsigmoid(predictions[idx, truth]) - F.logsigmoid(-predictions[idx, truth])
    #     log_prob[idx, truth] += pos_scores
    #     loss = - log_prob.mean()
    #     loss += self.regularizer.forward(factors)
    #     return loss, factors

    def no_neg_sampling_loss(self, input_batch):
        """Compute KG embedding loss without negative sampling.

        Args:
            input_batch: torch.LongTensor of shape (batch_size x 3) with ground truth training triples

        Returns:
            loss: torch.Tensor with embedding loss
            factors: torch.Tensor with embeddings weights to regularize
        """
        if isinstance(input_batch, tuple):
            input_batch, labels = input_batch
            # If smoothing is not None, we use label smoothing
            predictions, factors = self.model(input_batch)
            if not self.smoothing is None:
                labels = (1.0 - self.smoothing) * labels.to(predictions.dtype) + self.smoothing / self.n_entities
            loss = self.bce(predictions.sigmoid(), labels)
            loss += self.regularizer.forward(factors)
        else:
            predictions, factors = self.model(input_batch)
            truth = input_batch[:, 2]
            log_prob = F.logsigmoid(-predictions)
            idx = torch.arange(0, truth.shape[0], dtype=truth.dtype)
            pos_scores = F.logsigmoid(predictions[idx, truth]) - F.logsigmoid(-predictions[idx, truth])
            log_prob[idx, truth] += pos_scores
            loss = - log_prob.mean()
            loss += self.regularizer.forward(factors)
        return loss, factors

    def calculate_loss(self, input_batch):
        """Compute KG embedding loss and regularization loss.

        Args:
            input_batch: torch.LongTensor of shape (batch_size x 3) with ground truth training triples

        Returns:
            loss: torch.Tensor with embedding loss and regularization loss
        """
        if self.neg_sample_size > 0:
            loss, factors = self.neg_sampling_loss(input_batch)
        else:
            if self.loss == "crossentropy":
                if isinstance(input_batch, tuple):
                    input_batch = input_batch[0]
                predictions, factors = self.model(input_batch)
                truth = input_batch[:, 2]
                loss = self.ce(predictions, truth.unsqueeze(1))
            elif self.loss == "binarycrossentropy":
                loss, factors = self.no_neg_sampling_loss(input_batch)

        # regularization loss
        loss += self.regularizer.forward(factors)
        return loss

    def calculate_valid_loss(self, examples):
        """Compute KG embedding loss over validation examples.

        Args:
            examples: torch.LongTensor of shape (N_valid x 3) with validation triples

        Returns:
            loss: torch.Tensor with loss averaged over all validation examples
        """
        if not isinstance(examples, tuple):
            if isinstance(examples, np.ndarray):
                examples = torch.from_numpy(examples)
            b_begin = 0
            loss = 0.0
            counter = 0
            with torch.no_grad():
                while b_begin < examples.shape[0]:
                    input_batch = examples[b_begin:b_begin + self.batch_size].to(self.device)
                    b_begin += self.batch_size
                    loss += self.calculate_loss(input_batch)
                    counter += 1
            loss /= counter
        else:
            examples_valid, labels = examples
            if isinstance(examples_valid, np.ndarray):
                examples_valid = torch.from_numpy(examples_valid)
            b_begin = 0
            loss = 0.0
            counter = 0
            with torch.no_grad():
                while b_begin < examples_valid.shape[0]:
                    input_batch = examples_valid[b_begin:b_begin + self.batch_size].to(self.device)
                    input_label = labels[b_begin:b_begin + self.batch_size].toarray()
                    input_label = torch.from_numpy(input_label).to(self.device).unsqueeze(-1)
                    b_begin += self.batch_size
                    loss += self.calculate_loss((input_batch, input_label))
                    counter += 1
            loss /= counter
        return loss

    def epoch(self, examples):
        """Runs one epoch of training KG embedding model.

        Args:
            examples: torch.LongTensor of shape (N_train x 3) with training triples

        Returns:
            loss: torch.Tensor with loss averaged over all training examples
        """
        if not isinstance(examples, tuple):
            actual_examples = examples[torch.randperm(examples.shape[0]), :]
            with tqdm.tqdm(total=examples.shape[0], unit='ex', disable=not self.verbose) as bar:
                bar.set_description(f'train loss')
                b_begin = 0
                total_loss = 0.0
                counter = 0
                while b_begin < examples.shape[0]:
                    input_batch = actual_examples[b_begin:b_begin + self.batch_size].to(self.device)

                    # gradient step
                    l = self.calculate_loss(input_batch)
                    l.backward()

                    if self.update_steps == 1 or \
                        (counter + 1) % self.update_steps == 0 or \
                            b_begin + self.batch_size >= examples.shape[0]:
                        self.optimizer.step()
                        if self.optimizer2 is not None:
                            self.optimizer2.step()
                        self.optimizer.zero_grad()
                        if self.optimizer2 is not None:
                            self.optimizer2.zero_grad()

                    b_begin += self.batch_size
                    total_loss += l.item()
                    counter += 1
                    bar.update(input_batch.shape[0])
                    bar.set_postfix(loss=f'{l.item():.4f}')
            total_loss /= counter
        else:
            examples, labels = examples
            perm = np.random.permutation(len(examples))
            if isinstance(examples, torch.Tensor):
                actual_examples = examples[torch.from_numpy(perm), :]
            else:
                actual_examples = torch.from_numpy(examples[perm])
            actual_labels = labels[perm]
            with tqdm.tqdm(total=examples.shape[0], unit='ex', disable=not self.verbose) as bar:
                bar.set_description(f'train loss')
                b_begin = 0
                total_loss = 0.0
                counter = 0
                while b_begin < examples.shape[0]:
                    input_batch = actual_examples[b_begin:b_begin + self.batch_size].to(self.device)
                    input_label = actual_labels[b_begin:b_begin + self.batch_size].toarray()
                    input_label = torch.from_numpy(input_label).to(self.device).unsqueeze(-1)

                    # gradient step
                    l = self.calculate_loss((input_batch, input_label))
                    l.backward()

                    if self.update_steps == 1 or \
                        (counter + 1) % self.update_steps == 0 or \
                            b_begin + self.batch_size >= examples.shape[0]:
                        self.optimizer.step()
                        if self.optimizer2 is not None:
                            self.optimizer2.step()
                        self.optimizer.zero_grad()
                        if self.optimizer2 is not None:
                            self.optimizer2.zero_grad()

                    b_begin += self.batch_size
                    total_loss += l.item()
                    counter += 1
                    bar.update(input_batch.shape[0])
                    bar.set_postfix(loss=f'{l.item():.4f}')
            total_loss /= counter
        return total_loss


class KGOptimizerSubgraph(KGOptimizer):
    """Knowledge Graph embedding model optimizer with subgraph sampling.

    KGOptimizerSubgraph
    """
    def __init__(self, model, regularizer, optimizer, batch_size, update_steps, neg_sample_size, double_neg, optimizer2=None, loss="crossentropy", smoothing=None, verbose=True, dataset: Optional[KGDataset3] = None):
        assert isinstance(model, GNN), f"Model {type(model)} must be a GNN"
        super(KGOptimizerSubgraph, self).__init__(model=model, regularizer=regularizer, optimizer=optimizer, batch_size=batch_size,
                                                  update_steps=update_steps, neg_sample_size=neg_sample_size, double_neg=double_neg,
                                                    optimizer2=optimizer2, loss=loss, smoothing=smoothing, verbose=verbose)
        self.dataset = dataset
<<<<<<< HEAD
        self.loader = self.dataset.make_loader(batch_size=self.batch_size, shuffle=True, num_workers=4)
=======
        self.loader = self.dataset.make_loader(batch_size=128, shuffle=True, num_workers=4)
>>>>>>> 11fc7cd1

    def epoch(self, examples):
        """Runs one epoch of training KG embedding model.

        Args:
            examples: torch.LongTensor of shape (N_train x 3) with training triples

        Returns:
            loss: torch.Tensor with loss averaged over all training examples
        """
        with tqdm.tqdm(self.loader, unit='batch', disable=not self.verbose) as bar:
            bar.set_description(f'train loss')
            total_loss = 0.0
            counter = 0
            for batch in bar:
                l = self.calculate_loss(batch.to(self.dataset.g_device), optimizer=self.optimizer)
                total_loss += l
                counter += 1
                bar.set_postfix(loss=f'{l:.4f}')
            total_loss /= counter
        return total_loss
    
    def calculate_loss(self, input_batch, split="train", optimizer=None):
        """Compute KG embedding loss and regularization loss.

        Args:
            input_batch: tuple containing a Data object with the subgraph and a torch sparse tensor with labels
        Returns:
            loss: torch.Tensor with embedding loss and regularization loss
        """
        if self.neg_sample_size > 0:
            loss, factors = self.neg_sampling_loss(input_batch)
        else:
            subgraph, queries, labels = self.dataset.make_subgraph(input_batch, split=split, return_labels=True)
            # Make triples
            subgraph = subgraph.to(self.device)

            # Here, we can process the subgraph by minibatch
            batch_size = self.batch_size
            b_begin = 0
            total_subgraph_loss = 0.0
            counter = 0

            while b_begin < queries.shape[0]:
                queries_batch = queries[b_begin:b_begin + batch_size].to(self.device)
                labels_batch = torch.index_select(
                    labels,
                    0,
                    torch.arange(start=b_begin, end=min(b_begin + batch_size, queries.shape[0]), device=labels.device)
                )
                predictions, factors = self.model(
                    queries = queries_batch, tails=None,
                    x=subgraph.x,
                    edge_index=subgraph.edge_index[:, subgraph.train_mask],
                    edge_type=subgraph.edge_type[subgraph.train_mask],
                )
                if self.loss == "crossentropy":
                    truth = queries_batch[:, 2]
                    loss = self.ce(predictions, truth.unsqueeze(1))
                elif self.loss == "binarycrossentropy":
                    labels_batch = labels_batch.to(self.device).to_dense().unsqueeze(-1)
                    labels_batch = (1.0 - self.smoothing) * labels_batch.to(predictions.dtype) + self.smoothing / subgraph.num_nodes
                    loss = self.bce(predictions.sigmoid(), labels_batch)
                loss += self.regularizer.forward(factors)
                if optimizer is not None:
                    loss.backward()
                    if self.update_steps == 1 or \
                        (counter + 1) % self.update_steps == 0 or \
                            b_begin + self.batch_size >= queries.shape[0]:
                        self.optimizer.step()
                        if self.optimizer2 is not None:
                            self.optimizer2.step()
                        self.optimizer.zero_grad()
                        if self.optimizer2 is not None:
                            self.optimizer2.zero_grad()
                
                b_begin += batch_size
                counter += 1
                total_subgraph_loss += loss.item()
        # regularization loss
        return total_subgraph_loss / counter
    
    def calculate_valid_loss(self, examples):
        labels = self.dataset.make_labels(
            self.dataset.g,
            split="train",
            triples=examples
        )
        with torch.no_grad():
            b_begin = 0
            loss = 0.0
            counter = 0
            while b_begin < examples.shape[0]:
                input_batch = examples[b_begin:b_begin + self.batch_size].to(self.device)
                b_top = min(b_begin + self.batch_size, examples.shape[0])
                r = torch.arange(start=b_begin, end=b_top, device=labels.device)
                input_label = torch.index_select(labels, 0, r).to(self.device)
                b_begin += self.batch_size

                predictions, factors = self.model(
                    queries = input_batch, tails=None
                )
                if self.loss == "crossentropy":
                    truth = input_batch[:, 2]
                    loss += self.ce(predictions, truth.unsqueeze(1))
                elif self.loss == "binarycrossentropy":
                    input_label = input_label.to_dense().unsqueeze(-1)
                    input_label = (1.0 - self.smoothing) * input_label.to(predictions.dtype) + self.smoothing / self.dataset.n_entities
                    loss += self.bce(predictions.sigmoid(), input_label)

                counter += 1
                loss += self.regularizer.forward(factors)
        loss /= counter
        return loss



<|MERGE_RESOLUTION|>--- conflicted
+++ resolved
@@ -327,11 +327,7 @@
                                                   update_steps=update_steps, neg_sample_size=neg_sample_size, double_neg=double_neg,
                                                     optimizer2=optimizer2, loss=loss, smoothing=smoothing, verbose=verbose)
         self.dataset = dataset
-<<<<<<< HEAD
         self.loader = self.dataset.make_loader(batch_size=self.batch_size, shuffle=True, num_workers=4)
-=======
-        self.loader = self.dataset.make_loader(batch_size=128, shuffle=True, num_workers=4)
->>>>>>> 11fc7cd1
 
     def epoch(self, examples):
         """Runs one epoch of training KG embedding model.
